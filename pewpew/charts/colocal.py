--- conflicted
+++ resolved
@@ -15,10 +15,7 @@
 
         # self.plot.setMouseEnabled(x=False, y=False)
         self.plot.enableAutoRange(x=True, y=True)
-<<<<<<< HEAD
-=======
         self.plot.setLimits(xMin=-0.05, xMax=1.05, yMin=-0.05, yMax=1.05)
->>>>>>> 8fe2bf90
 
     def sizeHint(self) -> QtCore.QSize:
         return QtCore.QSize(640, 640)
