--- conflicted
+++ resolved
@@ -201,11 +201,6 @@
         super().__init__(viewconfig=viewconfig, options=options, parent=parent)
 
         self.status_bar = parent.window().statusBar()
-<<<<<<< HEAD
-=======
-        self.mask: np.ndarray = None
-        self.image_mask: AxesImage = None
->>>>>>> 33b44523
         self.state = set(["move"])
         self.button = 1
 
@@ -284,57 +279,6 @@
             lineprops=self.lineprops,
         )
 
-<<<<<<< HEAD
-    # def lassoSelection(self, vertices: List[np.ndarray]) -> None:
-    #     self.lasso_selector.set_active(False)
-    #     self.state.discard("selection")
-
-    #     data = self.image.get_array()
-    #     x0, x1, y0, y1 = self.extent
-    #     ny, nx = data.shape
-    #     # Calculate half pixel widths
-    #     px, py = (x1 - x0) / nx / 2.0, (y0 - y1) / ny / 2.0
-
-    #     # Grid of coords for the center of pixels
-    #     x, y = np.meshgrid(
-    #         np.linspace(x0 + px, x1 + px, nx, endpoint=False),
-    #         np.linspace(y1 + py, y0 + py, ny, endpoint=False),
-    #     )
-    #     pix = np.vstack((x.flatten(), y.flatten())).T
-=======
-    def lassoSelection(self, vertices: np.ndarray) -> None:
-        self.lasso_selector.set_active(False)
-        self.state.discard("selection")
-
-        data = self.image.get_array()
-        x0, x1, y0, y1 = self.extent
-        # Transform verticies into data coords
-        transform = image_extent_to_data(self.image)
-        vertices = transform.transform(vertices)
-        vx = np.array([np.min(vertices[:, 0]), 1 + np.max(vertices[:, 0])], dtype=int)
-        vy = np.array([np.min(vertices[:, 1]), 1 + np.max(vertices[:, 1])], dtype=int)
-        # Generate point mesh
-        x = np.linspace(vx[0] + 0.5, vx[1] + 0.5, vx[1] - vx[0], endpoint=False)
-        y = np.linspace(vy[0] + 0.5, vy[1] + 0.5, vy[1] - vy[0], endpoint=False)
-        X, Y = np.meshgrid(x, y)
-        pix = np.vstack((X.flatten(), Y.flatten())).T
->>>>>>> 33b44523
-
-    #     path = Path(vertices)
-    #     ind = path.contains_points(pix, radius=2)
-
-<<<<<<< HEAD
-    #     mask = np.zeros(data.shape, dtype=bool)
-    #     mask.flat[ind] = True
-    #     self.drawMask(mask, (x0, x1, y0, y1))
-    #     self.draw_idle()
-=======
-        mask = np.zeros(data.shape[:2], dtype=bool)
-        mask[vy[0] : vy[1], vx[0] : vx[1]].flat[ind] = True
-        self.drawMask(mask)
-        self.draw_idle()
->>>>>>> 33b44523
-
     # def lassoSelection(self, vertices: List[np.ndarray]) -> None:
     #     self.lasso_selector.set_active(False)
     #     self.state.discard("selection")
