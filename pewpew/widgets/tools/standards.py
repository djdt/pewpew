--- conflicted
+++ resolved
@@ -455,12 +455,6 @@
 
 
     def mouseMoveEvent(self, event: QtWidgets.QGraphicsSceneMouseEvent):
-<<<<<<< HEAD
-=======
-        eventpos = self.itemChange(
-            QtWidgets.QGraphicsItem.ItemPositionChange, event.position()
-        )
->>>>>>> c72a9d0e
         if self.selected_edge is None:
             super().mouseMoveEvent(event)
         else:
