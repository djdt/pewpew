--- conflicted
+++ resolved
@@ -1,7 +1,7 @@
 import copy
 import numpy as np
 from PySide2 import QtCore, QtWidgets
-from matplotlib.backend_bases import KeyEvent, MouseEvent, LocationEvent, PickEvent
+from matplotlib.backend_bases import KeyEvent, MouseEvent, LocationEvent
 from matplotlib.cm import get_cmap
 
 from pewpew.lib.viewoptions import ViewOptions
@@ -174,12 +174,4 @@
         pass
 
     def axes_leave(self, event: LocationEvent) -> None:
-<<<<<<< HEAD
-        try:
-            status_bar = self.window().statusBar()
-            status_bar.clearMessage()
-        except AttributeError:
-            pass
-=======
-        self.cursorClear.emit()
->>>>>>> 890acfaa
+        self.cursorClear.emit()