--- conflicted
+++ resolved
@@ -56,26 +56,10 @@
 
         self.viewScaleChanged.connect(self.scalebar.requestPaint)
 
-<<<<<<< HEAD
-=======
     def focusOutEvent(self, event: QtGui.QFocusEvent) -> None:
         self.clearFocus()
         event.accept()
 
-    def mouseMoveEvent(self, event: QtGui.QMouseEvent) -> None:
-        super().mouseMoveEvent(event)
-        items = [
-            item for item in self.items(event.pos()) if isinstance(item, SnapImageItem)
-        ]
-        pos = self.mapToScene(event.pos())
-
-        if len(items) > 0:
-            item = items[0]  # Todo, test Z-values
-            self.cursorValueChanged.emit(pos.x(), pos.y(), item.dataAt(pos))
-        else:
-            self.cursorValueChanged.emit(pos.x(), pos.y(), np.nan)
-
->>>>>>> 1c63b452
     def startLassoSelection(self) -> None:
         """Select image pixels using a lasso."""
         for item in self.items():
